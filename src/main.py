#!/usr/bin/env python3

import argparse
import numpy as np

from data_parser import DataParser
from factor_graph_manager import FactorGraphManager
from models import odometry_model, inverse_odometry_model, sensor_model
from simulator import Simulator

# Change what is imported to change the methods
from column_reorderers import colamd as reorder
from iterative_matrix_augmenters import update_meaurement as augment_r_measurement
from iterative_matrix_augmenters import update_variable as augment_r_variable
from qr_factorizers import np_qr as qr
from solvers import scipy_solver as solver


def main(num_iterations: int, data_filepath: str, use_iterative_solver: bool, num_iters_before_batch: int):
    if data_filepath != '':
        data = DataParser(data_filepath)
        x = data.get_initial_state()
    else:
        x = np.array([[0, 0, 0]]).T
        data = Simulator(inverse_odometry_model, x)

    factor_graph_manager = FactorGraphManager(odometry_model, sensor_model, x)

    for timestep in range(num_iterations):
        # Run the simulator/data parser
        u, z = data.get_next_timestep()

        # Add the measurements to the factor graph and get the A matrix
        for i in range(z.shape[1]):
            factor_graph_manager.add_measurement(z[:, i].reshape(-1, 1))
        factor_graph_manager.add_odometry(u)

        if not use_iterative_solver or timestep % num_iters_before_batch == 0:
            # Solve the linear system with a batch update
            A, b = factor_graph_manager.get_A_b_matrix(x)
            A_prime, P = reorder(A)
            Q, R = qr(A_prime)
            x_prime = solver(R, Q.T @ b)
            x = P @ x_prime
        else:
            # Update the factorization iteratively
            for i in range(z.shape[1]):
<<<<<<< HEAD
                w_T = None          # TODO: We need to add the row (the same row that got added to A) to R
                gamma = z[:,i].reshape((-1,1))
                d = Q.T @ b

                # TODO: Based on the data association, we need to either call augment_r_measurement (landmark already
                # in state) or augment_r_variable (new variable)
                if True: # Measurement already in state 
                    # TODO: Perhaps we add a flag in the factor graph manager that tells us when a new variable is added?
                    R,d = augment_r_measurement(w_T, gamma, R, d)
                else:   # Measurement not in state
                    variable_dim = 2    # TODO: We need to figure out how many rows/cols to add to R. If new landmark, just dimension of landmark states.
                    R,d = augment_r_variable(variable_dim, w_T, R, d)
            x_prime = solver(R, d)
=======
                R = augment_r(R, z[:, i].reshape(-1, 1))
            x_prime = solver(R, Q.T @ b)
>>>>>>> a31ebada
            x = P @ x_prime

        print(f"timestep: {timestep}, x: {x.flatten()}")


if __name__ == "__main__":
    parser = argparse.ArgumentParser()
    parser.add_argument('-n', '--num-iterations', type=int, default=200, help='Number of iterations to run the algorithm for.')
    parser.add_argument('-f', '--data-filepath', type=str, default='', help='Filepath to recorded data. If not provided, will use simulated data.')
    parser.add_argument('--use-iterative-solver', type=bool, default=False, help='Use iterative solver (iSAM) instead of batch solver (SAM).')
    parser.add_argument('--num-iters-before-batch', type=int, default=25, help='Number of iterations before running batch solver.')
    args = vars(parser.parse_args())

    main(**args)<|MERGE_RESOLUTION|>--- conflicted
+++ resolved
@@ -45,7 +45,6 @@
         else:
             # Update the factorization iteratively
             for i in range(z.shape[1]):
-<<<<<<< HEAD
                 w_T = None          # TODO: We need to add the row (the same row that got added to A) to R
                 gamma = z[:,i].reshape((-1,1))
                 d = Q.T @ b
@@ -59,10 +58,6 @@
                     variable_dim = 2    # TODO: We need to figure out how many rows/cols to add to R. If new landmark, just dimension of landmark states.
                     R,d = augment_r_variable(variable_dim, w_T, R, d)
             x_prime = solver(R, d)
-=======
-                R = augment_r(R, z[:, i].reshape(-1, 1))
-            x_prime = solver(R, Q.T @ b)
->>>>>>> a31ebada
             x = P @ x_prime
 
         print(f"timestep: {timestep}, x: {x.flatten()}")
